package sequencing

import (
	"bytes"
	"context"
	"crypto/sha256"
	"encoding/hex"
	"errors"
	"fmt"
	"reflect"
	"sync"
	"sync/atomic"
	"time"

	"github.com/dgraph-io/badger/v3"
	logging "github.com/ipfs/go-log/v2"

	"github.com/rollkit/centralized-sequencer/da"
	goda "github.com/rollkit/go-da"
	proxyda "github.com/rollkit/go-da/proxy"
	"github.com/rollkit/go-sequencing"
)

// ErrInvalidRollupId is returned when the rollup id is invalid
var ErrInvalidRollupId = errors.New("invalid rollup id")

var _ sequencing.Sequencer = &Sequencer{}
var log = logging.Logger("centralized-sequencer")

const maxSubmitAttempts = 30
const defaultMempoolTTL = 25

var initialBackoff = 100 * time.Millisecond

// BatchQueue ...
type BatchQueue struct {
	queue []sequencing.Batch
	mu    sync.Mutex
}

// NewBatchQueue creates a new TransactionQueue
func NewBatchQueue() *BatchQueue {
	return &BatchQueue{
		queue: make([]sequencing.Batch, 0),
	}
}

// AddBatch adds a new transaction to the queue
func (bq *BatchQueue) AddBatch(batch sequencing.Batch, db *badger.DB) error {
	bq.mu.Lock()
	bq.queue = append(bq.queue, batch)
	bq.mu.Unlock()

	// Get the hash and bytes of the batch
	h, err := batch.Hash()
	if err != nil {
		return err
	}

	// Marshal the batch
	batchBytes, err := batch.Marshal()
	if err != nil {
		return err
	}

	// Store the batch in BadgerDB
	err = db.Update(func(txn *badger.Txn) error {
		return txn.Set(h, batchBytes)
	})
	return err
}

// Next extracts a batch of transactions from the queue
func (bq *BatchQueue) Next(db *badger.DB) (*sequencing.Batch, error) {
	bq.mu.Lock()
	defer bq.mu.Unlock()
	if len(bq.queue) == 0 {
		return &sequencing.Batch{Transactions: nil}, nil
	}
	batch := bq.queue[0]
	bq.queue = bq.queue[1:]

	h, err := batch.Hash()
	if err != nil {
		return &sequencing.Batch{Transactions: nil}, err
	}

	// Remove the batch from BadgerDB after processing
	err = db.Update(func(txn *badger.Txn) error {
		// Get the batch to ensure it exists in the DB before deleting
		_, err := txn.Get(h)
		if err != nil {
			return err
		}
		// Delete the batch from BadgerDB
		return txn.Delete(h)
	})
	if err != nil {
		return &sequencing.Batch{Transactions: nil}, err
	}

	return &batch, nil
}

// LoadFromDB reloads all batches from BadgerDB into the in-memory queue after a crash or restart.
func (bq *BatchQueue) LoadFromDB(db *badger.DB) error {
	bq.mu.Lock()
	defer bq.mu.Unlock()

	err := db.View(func(txn *badger.Txn) error {
		// Create an iterator to go through all batches stored in BadgerDB
		it := txn.NewIterator(badger.DefaultIteratorOptions)
		defer it.Close()

		for it.Rewind(); it.Valid(); it.Next() {
			item := it.Item()
			err := item.Value(func(val []byte) error {
				var batch sequencing.Batch
				// Unmarshal the batch bytes and add them to the in-memory queue
				err := batch.Unmarshal(val)
				if err != nil {
					return err
				}
				bq.queue = append(bq.queue, batch)
				return nil
			})
			if err != nil {
				return err
			}
		}
		return nil
	})

	return err
}

// TransactionQueue is a queue of transactions
type TransactionQueue struct {
	queue []sequencing.Tx
	mu    sync.Mutex
}

// NewTransactionQueue creates a new TransactionQueue
func NewTransactionQueue() *TransactionQueue {
	return &TransactionQueue{
		queue: make([]sequencing.Tx, 0),
	}
}

// GetTransactionHash to get hash from transaction bytes using SHA-256
func GetTransactionHash(txBytes []byte) string {
	hashBytes := sha256.Sum256(txBytes)
	return hex.EncodeToString(hashBytes[:])
}

// AddTransaction adds a new transaction to the queue
func (tq *TransactionQueue) AddTransaction(tx sequencing.Tx, db *badger.DB) error {
	tq.mu.Lock()
	tq.queue = append(tq.queue, tx)
	tq.mu.Unlock()

	// Store transaction in BadgerDB
	err := db.Update(func(txn *badger.Txn) error {
		return txn.Set([]byte(GetTransactionHash(tx)), tx)
	})
	return err
}

// GetNextBatch extracts a batch of transactions from the queue
func (tq *TransactionQueue) GetNextBatch(max uint64, db *badger.DB) sequencing.Batch {
	tq.mu.Lock()
	defer tq.mu.Unlock()

	var batch [][]byte
	batchSize := len(tq.queue)
	if batchSize == 0 {
		return sequencing.Batch{Transactions: nil}
	}
	for {
		batch = tq.queue[:batchSize]
		blobSize := totalBytes(batch)
		if uint64(blobSize) <= max {
			break
		}
		batchSize = batchSize - 1
	}

	// Retrieve transactions from BadgerDB and remove processed ones
	for _, tx := range batch {
		txHash := GetTransactionHash(tx)
		err := db.Update(func(txn *badger.Txn) error {
			// Get and then delete the transaction from BadgerDB
			_, err := txn.Get([]byte(txHash))
			if err != nil {
				return err
			}
			return txn.Delete([]byte(txHash)) // Remove processed transaction
		})
		if err != nil {
			return sequencing.Batch{Transactions: nil} // Return empty batch if any transaction retrieval fails
		}
	}
	tq.queue = tq.queue[batchSize:]
	return sequencing.Batch{Transactions: batch}
}

// LoadFromDB reloads all transactions from BadgerDB into the in-memory queue after a crash.
func (tq *TransactionQueue) LoadFromDB(db *badger.DB) error {
	tq.mu.Lock()
	defer tq.mu.Unlock()

	// Start a read-only transaction
	err := db.View(func(txn *badger.Txn) error {
		// Create an iterator to go through all transactions stored in BadgerDB
		it := txn.NewIterator(badger.DefaultIteratorOptions)
		defer it.Close() // Ensure that the iterator is properly closed

		// Iterate through all items in the database
		for it.Rewind(); it.Valid(); it.Next() {
			item := it.Item()
			err := item.Value(func(val []byte) error {
				// Load each transaction from DB and add to the in-memory queue
				tq.queue = append(tq.queue, val)
				return nil
			})
			if err != nil {
				return err
			}
		}
		return nil
	})

	return err
}

// AddBatchBackToQueue re-adds the batch to the transaction queue (and BadgerDB) after a failure.
func (tq *TransactionQueue) AddBatchBackToQueue(batch sequencing.Batch, db *badger.DB) error {
	tq.mu.Lock()
	defer tq.mu.Unlock()

	// Add the batch back to the in-memory transaction queue
	tq.queue = append(tq.queue, batch.Transactions...)

	// Optionally, persist the batch back to BadgerDB
	for _, tx := range batch.Transactions {
		err := db.Update(func(txn *badger.Txn) error {
			return txn.Set([]byte(GetTransactionHash(tx)), tx) // Store transaction back in DB
		})
		if err != nil {
			return fmt.Errorf("failed to revert transaction to DB: %w", err)
		}
	}

	return nil
}

func totalBytes(data [][]byte) int {
	total := 0
	for _, sub := range data {
		total += len(sub)
	}
	return total
}

// Sequencer implements go-sequencing interface using celestia backend
type Sequencer struct {
	dalc      *da.DAClient
	batchTime time.Duration
	ctx       context.Context
	maxSize   uint64

	rollupId sequencing.RollupId

	tq                 *TransactionQueue
	lastBatchHash      []byte
	lastBatchHashMutex sync.RWMutex

	seenBatches      map[string]struct{}
	seenBatchesMutex sync.Mutex
	bq               *BatchQueue

	db    *badger.DB // BadgerDB instance for persistence
	dbMux sync.Mutex // Mutex for safe concurrent DB access

	metrics *Metrics
}

// NewSequencer ...
<<<<<<< HEAD
func NewSequencer(daAddress, daAuthToken string, daNamespace []byte, rollupId []byte, batchTime time.Duration, dbPath string) (*Sequencer, error) {
=======
func NewSequencer(daAddress, daAuthToken string, daNamespace []byte, batchTime time.Duration, metrics *Metrics, dbPath string) (*Sequencer, error) {
>>>>>>> 5f2a1306
	ctx := context.Background()
	dac, err := proxyda.NewClient(daAddress, daAuthToken)
	if err != nil {
		return nil, fmt.Errorf("error while establishing connection to DA layer: %w", err)
	}
	dalc := da.NewDAClient(dac, -1, 0, goda.Namespace(daNamespace)) // nolint:unconvert
	maxBlobSize, err := dalc.DA.MaxBlobSize(ctx)
	if err != nil {
		return nil, err
	}

	// Initialize BadgerDB
	var opts badger.Options
	if dbPath == "" {
		opts = badger.DefaultOptions("").WithInMemory(true)
	} else {
		opts = badger.DefaultOptions(dbPath)
	}
	opts = opts.WithLogger(nil)
	db, err := badger.Open(opts)
	if err != nil {
		return nil, fmt.Errorf("failed to open BadgerDB: %w", err)
	}
	s := &Sequencer{
		dalc:        dalc,
		batchTime:   batchTime,
		ctx:         ctx,
		maxSize:     maxBlobSize,
		rollupId:    rollupId,
		tq:          NewTransactionQueue(),
		bq:          NewBatchQueue(),
		seenBatches: make(map[string]struct{}),
		db:          db,
		metrics:     metrics,
	}

	// Load last batch hash from DB to recover from crash
	err = s.LoadLastBatchHashFromDB()
	if err != nil {
		return nil, fmt.Errorf("failed to load last batch hash from DB: %w", err)
	}

	// Load seen batches from DB to recover from crash
	err = s.LoadSeenBatchesFromDB()
	if err != nil {
		return nil, fmt.Errorf("failed to load seen batches from DB: %w", err)
	}

	// Load TransactionQueue and BatchQueue from DB to recover from crash
	err = s.tq.LoadFromDB(s.db) // Load transactions
	if err != nil {
		return nil, fmt.Errorf("failed to load transaction queue from DB: %w", err)
	}
	err = s.bq.LoadFromDB(s.db) // Load batches
	if err != nil {
		return nil, fmt.Errorf("failed to load batch queue from DB: %w", err)
	}

	go s.batchSubmissionLoop(s.ctx)
	return s, nil
}

// Close safely closes the BadgerDB instance if it is open
func (c *Sequencer) Close() error {
	if c.db != nil {
		err := c.db.Close()
		if err != nil {
			return fmt.Errorf("failed to close BadgerDB: %w", err)
		}
	}
	return nil
}

// CompareAndSetMaxSize compares the passed size with the current max size and sets the max size to the smaller of the two
// Initially the max size is set to the max blob size returned by the DA layer
// This can be overwritten by the execution client if it can only handle smaller size
func (c *Sequencer) CompareAndSetMaxSize(size uint64) {
	for {
		current := atomic.LoadUint64(&c.maxSize)
		if size >= current {
			return
		}
		if atomic.CompareAndSwapUint64(&c.maxSize, current, size) {
			return
		}
	}
}

// LoadLastBatchHashFromDB loads the last batch hash from BadgerDB into memory after a crash or restart.
func (c *Sequencer) LoadLastBatchHashFromDB() error {
	// Lock to ensure concurrency safety
	c.dbMux.Lock()
	defer c.dbMux.Unlock()

	var hash []byte
	// Load the last batch hash from BadgerDB if it exists
	err := c.db.View(func(txn *badger.Txn) error {
		item, err := txn.Get([]byte("lastBatchHash"))
		if errors.Is(err, badger.ErrKeyNotFound) {
			// If no last batch hash exists, it's the first time or nothing was processed
			c.lastBatchHash = nil
			return nil
		}
		if err != nil {
			return err
		}
		// Set lastBatchHash in memory from BadgerDB
		return item.Value(func(val []byte) error {
			hash = val
			return nil
		})
	})
	// Set the in-memory lastBatchHash after successfully loading it from DB
	c.lastBatchHash = hash
	return err
}

// LoadSeenBatchesFromDB loads the seen batches from BadgerDB into memory after a crash or restart.
func (c *Sequencer) LoadSeenBatchesFromDB() error {
	c.dbMux.Lock()
	defer c.dbMux.Unlock()

	err := c.db.View(func(txn *badger.Txn) error {
		// Create an iterator to go through all entries in BadgerDB
		it := txn.NewIterator(badger.DefaultIteratorOptions)
		defer it.Close()

		for it.Rewind(); it.Valid(); it.Next() {
			item := it.Item()
			key := item.Key()
			// Add the batch hash to the seenBatches map (for fast in-memory lookups)
			c.seenBatches[string(key)] = struct{}{}
		}
		return nil
	})

	return err
}

func (c *Sequencer) setLastBatchHash(hash []byte) error {
	c.dbMux.Lock()
	defer c.dbMux.Unlock()

	return c.db.Update(func(txn *badger.Txn) error {
		return txn.Set([]byte("lastBatchHash"), hash)
	})
}

func (c *Sequencer) addSeenBatch(hash []byte) error {
	c.dbMux.Lock()
	defer c.dbMux.Unlock()

	return c.db.Update(func(txn *badger.Txn) error {
		return txn.Set(hash, []byte{1}) // Just to mark the batch as seen
	})
}

func (c *Sequencer) batchSubmissionLoop(ctx context.Context) {
	batchTimer := time.NewTimer(0)
	defer batchTimer.Stop()

	for {
		select {
		case <-c.ctx.Done():
			return
		case <-batchTimer.C:
		}
		start := time.Now()
		err := c.publishBatch()
		if err != nil && ctx.Err() == nil {
			log.Errorf("error while publishing block", "error", err)
		}
		batchTimer.Reset(getRemainingSleep(start, c.batchTime, 0))
	}
}

func (c *Sequencer) publishBatch() error {
	batch := c.tq.GetNextBatch(c.maxSize, c.db)
	if batch.Transactions == nil {
		return nil
	}
	err := c.submitBatchToDA(batch)
	if err != nil {
		// On failure, re-add the batch to the transaction queue for future retry
		revertErr := c.tq.AddBatchBackToQueue(batch, c.db)
		if revertErr != nil {
			return fmt.Errorf("failed to revert batch to queue: %w", revertErr)
		}
		return fmt.Errorf("failed to submit batch to DA: %w", err)
	}
	err = c.bq.AddBatch(batch, c.db)
	if err != nil {
		return err
	}
	return nil
}

func (c *Sequencer) recordMetrics(gasPrice float64, blobSize uint64, statusCode da.StatusCode, numPendingBlocks int, includedBlockHeight uint64) {
	if c.metrics != nil {
		c.metrics.GasPrice.Set(float64(gasPrice))
		c.metrics.LastBlobSize.Set(float64(blobSize))
		c.metrics.TransactionStatus.With("status", fmt.Sprintf("%d", statusCode)).Add(1)
		c.metrics.NumPendingBlocks.Set(float64(numPendingBlocks))
		c.metrics.IncludedBlockHeight.Set(float64(includedBlockHeight))
	}
}

func (c *Sequencer) submitBatchToDA(batch sequencing.Batch) error {
	batchesToSubmit := []*sequencing.Batch{&batch}
	submittedAllBlocks := false
	var backoff time.Duration
	numSubmittedBatches := 0
	attempt := 0

	maxBlobSize := c.maxSize
	initialMaxBlobSize := maxBlobSize
	initialGasPrice := c.dalc.GasPrice
	gasPrice := c.dalc.GasPrice

daSubmitRetryLoop:
	for !submittedAllBlocks && attempt < maxSubmitAttempts {
		select {
		case <-c.ctx.Done():
			break daSubmitRetryLoop
		case <-time.After(backoff):
		}

		res := c.dalc.SubmitBatch(c.ctx, batchesToSubmit, maxBlobSize, gasPrice)
		switch res.Code {
		case da.StatusSuccess:
			txCount := 0
			for _, batch := range batchesToSubmit {
				txCount += len(batch.Transactions)
			}
			log.Info("successfully submitted batches to DA layer", "gasPrice", gasPrice, "daHeight", res.DAHeight, "batchCount", res.SubmittedCount, "txCount", txCount)
			if res.SubmittedCount == uint64(len(batchesToSubmit)) {
				submittedAllBlocks = true
			}
			submittedBatches, notSubmittedBatches := batchesToSubmit[:res.SubmittedCount], batchesToSubmit[res.SubmittedCount:]
			numSubmittedBatches += len(submittedBatches)
			batchesToSubmit = notSubmittedBatches
			// reset submission options when successful
			// scale back gasPrice gradually
			backoff = 0
			maxBlobSize = initialMaxBlobSize
			if c.dalc.GasMultiplier > 0 && gasPrice != -1 {
				gasPrice = gasPrice / c.dalc.GasMultiplier
				if gasPrice < initialGasPrice {
					gasPrice = initialGasPrice
				}
			}
			log.Debug("resetting DA layer submission options", "backoff", backoff, "gasPrice", gasPrice, "maxBlobSize", maxBlobSize)
		case da.StatusNotIncludedInBlock, da.StatusAlreadyInMempool:
			log.Error("DA layer submission failed", "error", res.Message, "attempt", attempt)
			backoff = c.batchTime * time.Duration(defaultMempoolTTL)
			if c.dalc.GasMultiplier > 0 && gasPrice != -1 {
				gasPrice = gasPrice * c.dalc.GasMultiplier
			}
			log.Info("retrying DA layer submission with", "backoff", backoff, "gasPrice", gasPrice, "maxBlobSize", maxBlobSize)

		case da.StatusTooBig:
			maxBlobSize = maxBlobSize / 4
			fallthrough
		default:
			log.Error("DA layer submission failed", "error", res.Message, "attempt", attempt)
			backoff = c.exponentialBackoff(backoff)
		}

		c.recordMetrics(gasPrice, res.BlobSize, res.Code, len(batchesToSubmit), res.DAHeight)
		attempt += 1
	}

	if !submittedAllBlocks {
		return fmt.Errorf(
			"failed to submit all blocks to DA layer, submitted %d blocks (%d left) after %d attempts",
			numSubmittedBatches,
			len(batchesToSubmit),
			attempt,
		)
	}
	return nil
}

func (c *Sequencer) exponentialBackoff(backoff time.Duration) time.Duration {
	backoff *= 2
	if backoff == 0 {
		backoff = initialBackoff
	}
	if backoff > c.batchTime {
		backoff = c.batchTime
	}
	return backoff
}

func getRemainingSleep(start time.Time, blockTime time.Duration, sleep time.Duration) time.Duration {
	elapsed := time.Since(start)
	remaining := blockTime - elapsed
	if remaining < 0 {
		return 0
	}
	return remaining + sleep
}

// SubmitRollupTransaction implements sequencing.Sequencer.
func (c *Sequencer) SubmitRollupTransaction(ctx context.Context, req sequencing.SubmitRollupTransactionRequest) (*sequencing.SubmitRollupTransactionResponse, error) {
	if !c.isValid(req.RollupId) {
		return nil, ErrInvalidRollupId
	}
	err := c.tq.AddTransaction(req.Tx, c.db)
	if err != nil {
		return nil, fmt.Errorf("failed to add transaction: %w", err)
	}
	return &sequencing.SubmitRollupTransactionResponse{}, nil
}

// GetNextBatch implements sequencing.Sequencer.
func (c *Sequencer) GetNextBatch(ctx context.Context, req sequencing.GetNextBatchRequest) (*sequencing.GetNextBatchResponse, error) {
	if !c.isValid(req.RollupId) {
		return nil, ErrInvalidRollupId
	}
	now := time.Now()
	c.lastBatchHashMutex.Lock()
	defer c.lastBatchHashMutex.Unlock()
	lastBatchHash := c.lastBatchHash

	if !reflect.DeepEqual(lastBatchHash, req.LastBatchHash) {
		return nil, fmt.Errorf("batch hash mismatch: lastBatchHash = %x, req.LastBatchHash = %x", lastBatchHash, req.LastBatchHash)
	}

	// Set the max size if it is provided
	if req.MaxBytes > 0 {
		c.CompareAndSetMaxSize(req.MaxBytes)
	}

	batch, err := c.bq.Next(c.db)
	if err != nil {
		return nil, err
	}

	batchRes := &sequencing.GetNextBatchResponse{Batch: batch, Timestamp: now}
	if batch.Transactions == nil {
		return batchRes, nil
	}

	h, err := batch.Hash()
	if err != nil {
		return c.recover(*batch, err)
	}

	c.lastBatchHash = h
	err = c.setLastBatchHash(h)
	if err != nil {
		return c.recover(*batch, err)
	}

	hexHash := hex.EncodeToString(h)
	c.seenBatchesMutex.Lock()
	c.seenBatches[hexHash] = struct{}{}
	c.seenBatchesMutex.Unlock()
	err = c.addSeenBatch(h)
	if err != nil {
		return c.recover(*batch, err)
	}

	return batchRes, nil
}

func (c *Sequencer) recover(batch sequencing.Batch, err error) (*sequencing.GetNextBatchResponse, error) {
	// Revert the batch if Hash() errors out by adding it back to the BatchQueue
	revertErr := c.bq.AddBatch(batch, c.db)
	if revertErr != nil {
		return nil, fmt.Errorf("failed to revert batch: %w", revertErr)
	}
	return nil, fmt.Errorf("failed to generate hash for batch: %w", err)
}

// VerifyBatch implements sequencing.Sequencer.
func (c *Sequencer) VerifyBatch(ctx context.Context, req sequencing.VerifyBatchRequest) (*sequencing.VerifyBatchResponse, error) {
	//TODO: need to add DA verification
	if !c.isValid(req.RollupId) {
		return nil, ErrInvalidRollupId
	}
	c.seenBatchesMutex.Lock()
	defer c.seenBatchesMutex.Unlock()
	key := hex.EncodeToString(req.BatchHash)
	if _, exists := c.seenBatches[key]; exists {
		return &sequencing.VerifyBatchResponse{Status: true}, nil
	}
	return &sequencing.VerifyBatchResponse{Status: false}, nil
}

func (c *Sequencer) isValid(rollupId []byte) bool {
	return bytes.Equal(c.rollupId, rollupId)
}<|MERGE_RESOLUTION|>--- conflicted
+++ resolved
@@ -286,11 +286,7 @@
 }
 
 // NewSequencer ...
-<<<<<<< HEAD
-func NewSequencer(daAddress, daAuthToken string, daNamespace []byte, rollupId []byte, batchTime time.Duration, dbPath string) (*Sequencer, error) {
-=======
-func NewSequencer(daAddress, daAuthToken string, daNamespace []byte, batchTime time.Duration, metrics *Metrics, dbPath string) (*Sequencer, error) {
->>>>>>> 5f2a1306
+func NewSequencer(daAddress, daAuthToken string, daNamespace []byte, rollupId []byte, batchTime time.Duration, metrics *Metrics, dbPath string) (*Sequencer, error) {
 	ctx := context.Background()
 	dac, err := proxyda.NewClient(daAddress, daAuthToken)
 	if err != nil {
