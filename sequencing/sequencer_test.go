package sequencing

import (
	"context"
	"encoding/hex"
	"fmt"
	"net/url"
	"os"
	"testing"
	"time"

	"github.com/dgraph-io/badger/v3"
	"github.com/stretchr/testify/assert"
	"github.com/stretchr/testify/require"

	proxy "github.com/rollkit/go-da/proxy/jsonrpc"
	goDATest "github.com/rollkit/go-da/test"
	"github.com/rollkit/go-sequencing"
)

const (
	// MockDAAddressHTTP is mock address for the JSONRPC server
	MockDAAddressHTTP = "http://localhost:7988"
)

func TestMain(m *testing.M) {
	ctx, cancel := context.WithTimeout(context.Background(), time.Second)
	defer cancel()
	jsonrpcSrv, _ := startMockDAServJSONRPC(ctx, MockDAAddressHTTP)
	if jsonrpcSrv == nil {
		os.Exit(1)
	}
	exitCode := m.Run()

	// teardown servers
	// nolint:errcheck,gosec
	jsonrpcSrv.Stop(context.Background())

	os.Exit(exitCode)
}

func startMockDAServJSONRPC(ctx context.Context, da_address string) (*proxy.Server, error) {
	addr, _ := url.Parse(da_address)
	srv := proxy.NewServer(addr.Hostname(), addr.Port(), goDATest.NewDummyDA())
	err := srv.Start(ctx)
	if err != nil {
		return nil, err
	}
	return srv, nil
}

func TestNewSequencer(t *testing.T) {
	// Create a new sequencer with mock DA client
<<<<<<< HEAD
	seq, err := NewSequencer(MockDAAddressHTTP, "authToken", []byte("namespace"), []byte("rollup1"), 1*time.Second, "")
=======
	metrics, _ := NopMetrics()
	seq, err := NewSequencer(MockDAAddressHTTP, "authToken", []byte("namespace"), 10*time.Second, metrics, "")
>>>>>>> 5f2a1306
	require.NoError(t, err)
	defer func() {
		err := seq.Close()
		require.NoError(t, err)
	}()

	// Check if the sequencer was created with the correct values
	assert.NotNil(t, seq)
	assert.NotNil(t, seq.tq)
	assert.NotNil(t, seq.bq)
	assert.NotNil(t, seq.dalc)
}

func TestSequencer_SubmitRollupTransaction(t *testing.T) {
	// Initialize a new sequencer
<<<<<<< HEAD
	seq, err := NewSequencer(MockDAAddressHTTP, "authToken", []byte("namespace"), []byte("rollup1"), 1*time.Second, "")
=======
	metrics, _ := NopMetrics()
	seq, err := NewSequencer(MockDAAddressHTTP, "authToken", []byte("rollup1"), 10*time.Second, metrics, "")
>>>>>>> 5f2a1306
	require.NoError(t, err)
	defer func() {
		err := seq.Close()
		require.NoError(t, err)
	}()
	// Test with initial rollup ID
	rollupId := []byte("rollup1")
	tx := []byte("transaction1")

	res, err := seq.SubmitRollupTransaction(context.Background(), sequencing.SubmitRollupTransactionRequest{RollupId: rollupId, Tx: tx})
	require.NoError(t, err)
	require.NotNil(t, res)

	// Wait for the transaction to be processed
	time.Sleep(2 * time.Second)

	// Verify the transaction was added
	nextBatchresp, err := seq.GetNextBatch(context.Background(), sequencing.GetNextBatchRequest{RollupId: rollupId, LastBatchHash: nil})
	require.NoError(t, err)
	assert.Equal(t, 1, len(nextBatchresp.Batch.Transactions))

	// Test with a different rollup ID (expecting an error due to mismatch)
	res, err = seq.SubmitRollupTransaction(context.Background(), sequencing.SubmitRollupTransactionRequest{RollupId: []byte("rollup2"), Tx: tx})
	assert.EqualError(t, err, ErrInvalidRollupId.Error())
	assert.Nil(t, res)
}

func TestSequencer_GetNextBatch_NoLastBatch(t *testing.T) {
	// Initialize a new sequencer
	db, err := getDB()
	require.NoError(t, err)

	seq := &Sequencer{
		bq:          NewBatchQueue(),
		seenBatches: make(map[string]struct{}),
		rollupId:    []byte("rollup"),
		db:          db,
	}
	defer func() {
		err := seq.Close()
		require.NoError(t, err)
	}()

	// Test case where lastBatchHash and seq.lastBatchHash are both nil
	res, err := seq.GetNextBatch(context.Background(), sequencing.GetNextBatchRequest{RollupId: seq.rollupId, LastBatchHash: nil})
	require.NoError(t, err)
	assert.Equal(t, time.Now().Day(), res.Timestamp.Day()) // Ensure the time is approximately the same
	assert.Equal(t, 0, len(res.Batch.Transactions))        // Should return an empty batch
}

func TestSequencer_GetNextBatch_LastBatchMismatch(t *testing.T) {
	db, err := getDB()
	require.NoError(t, err)
	// Initialize a new sequencer with a mock batch
	seq := &Sequencer{
		lastBatchHash: []byte("existingHash"),
		bq:            NewBatchQueue(),
		seenBatches:   make(map[string]struct{}),
		rollupId:      []byte("rollup"),
		db:            db,
	}
	defer func() {
		err := seq.Close()
		require.NoError(t, err)
	}()

	// Test case where lastBatchHash does not match seq.lastBatchHash
	res, err := seq.GetNextBatch(context.Background(), sequencing.GetNextBatchRequest{RollupId: seq.rollupId, LastBatchHash: []byte("differentHash")})
	assert.ErrorContains(t, err, "batch hash mismatch")
	assert.Nil(t, res)
}

func TestSequencer_GetNextBatch_LastBatchNilMismatch(t *testing.T) {
	db, err := getDB()
	require.NoError(t, err)

	// Initialize a new sequencer
	seq := &Sequencer{
		lastBatchHash: []byte("existingHash"),
		bq:            NewBatchQueue(),
		seenBatches:   make(map[string]struct{}),
		rollupId:      []byte("rollup"),
		db:            db,
	}
	defer func() {
		err := seq.Close()
		require.NoError(t, err)
	}()

	// Test case where lastBatchHash is nil but seq.lastBatchHash is not
	res, err := seq.GetNextBatch(context.Background(), sequencing.GetNextBatchRequest{RollupId: seq.rollupId, LastBatchHash: nil})
	assert.ErrorContains(t, err, "batch hash mismatch")
	assert.Nil(t, res)
}

func getDB() (*badger.DB, error) {
	opts := badger.DefaultOptions("").WithInMemory(true)
	opts = opts.WithLogger(nil)
	db, err := badger.Open(opts)
	if err != nil {
		return nil, fmt.Errorf("failed to open BadgerDB: %w", err)
	}
	return db, nil
}

func TestSequencer_GetNextBatch_Success(t *testing.T) {
	// Initialize a new sequencer with a mock batch
	mockBatch := &sequencing.Batch{Transactions: [][]byte{[]byte("tx1"), []byte("tx2")}}

	db, err := getDB()
	require.NoError(t, err)

	seq := &Sequencer{
		bq:            NewBatchQueue(),
		seenBatches:   make(map[string]struct{}),
		lastBatchHash: nil,
		rollupId:      []byte("rollup"),
		db:            db,
	}
	defer func() {
		err := seq.Close()
		require.NoError(t, err)
	}()

	// Add mock batch to the BatchQueue
	err = seq.bq.AddBatch(*mockBatch, seq.db)
	require.NoError(t, err)

	// Test success case with no previous lastBatchHash
	res, err := seq.GetNextBatch(context.Background(), sequencing.GetNextBatchRequest{RollupId: seq.rollupId, LastBatchHash: nil})
	require.NoError(t, err)
	assert.Equal(t, time.Now().Day(), res.Timestamp.Day()) // Ensure the time is approximately the same
	assert.Equal(t, 2, len(res.Batch.Transactions))        // Ensure that the transactions are present

	// Ensure lastBatchHash is updated after the batch
	assert.NotNil(t, seq.lastBatchHash)
	assert.NotEmpty(t, seq.seenBatches) // Ensure the batch hash was added to seenBatches
}

func TestSequencer_VerifyBatch(t *testing.T) {
	db, err := getDB()
	require.NoError(t, err)
	// Initialize a new sequencer with a seen batch
	seq := &Sequencer{
		seenBatches: make(map[string]struct{}),
		rollupId:    []byte("rollup"),
		db:          db,
	}
	defer func() {
		err := seq.Close()
		require.NoError(t, err)
	}()

	// Simulate adding a batch hash
	batchHash := []byte("validHash")
	seq.seenBatches[hex.EncodeToString(batchHash)] = struct{}{}

	// Test that VerifyBatch returns true for an existing batch
	res, err := seq.VerifyBatch(context.Background(), sequencing.VerifyBatchRequest{RollupId: seq.rollupId, BatchHash: batchHash})
	require.NoError(t, err)
	assert.True(t, res.Status)

	// Test that VerifyBatch returns false for a non-existing batch
	res, err = seq.VerifyBatch(context.Background(), sequencing.VerifyBatchRequest{RollupId: seq.rollupId, BatchHash: []byte("invalidHash")})
	require.NoError(t, err)
	assert.False(t, res.Status)
}<|MERGE_RESOLUTION|>--- conflicted
+++ resolved
@@ -51,12 +51,8 @@
 
 func TestNewSequencer(t *testing.T) {
 	// Create a new sequencer with mock DA client
-<<<<<<< HEAD
-	seq, err := NewSequencer(MockDAAddressHTTP, "authToken", []byte("namespace"), []byte("rollup1"), 1*time.Second, "")
-=======
 	metrics, _ := NopMetrics()
-	seq, err := NewSequencer(MockDAAddressHTTP, "authToken", []byte("namespace"), 10*time.Second, metrics, "")
->>>>>>> 5f2a1306
+	seq, err := NewSequencer(MockDAAddressHTTP, "authToken", []byte("namespace"), []byte("rollup1"), 10*time.Second, metrics, "")
 	require.NoError(t, err)
 	defer func() {
 		err := seq.Close()
@@ -72,12 +68,8 @@
 
 func TestSequencer_SubmitRollupTransaction(t *testing.T) {
 	// Initialize a new sequencer
-<<<<<<< HEAD
-	seq, err := NewSequencer(MockDAAddressHTTP, "authToken", []byte("namespace"), []byte("rollup1"), 1*time.Second, "")
-=======
 	metrics, _ := NopMetrics()
-	seq, err := NewSequencer(MockDAAddressHTTP, "authToken", []byte("rollup1"), 10*time.Second, metrics, "")
->>>>>>> 5f2a1306
+	seq, err := NewSequencer(MockDAAddressHTTP, "authToken", []byte("namespace"), []byte("rollup1"), 10*time.Second, metrics, "")
 	require.NoError(t, err)
 	defer func() {
 		err := seq.Close()
